"""Fundamental building blocks of the project.

Notes
-----
This module does not import any other module except for zoo. Be careful to keep this logic in order
to prevent cyclical imports.
"""

"""
    The package atlalign is a tool for registration of 2D images.

    Copyright (C) 2021 EPFL/Blue Brain Project

    This program is free software: you can redistribute it and/or modify
    it under the terms of the GNU Lesser General Public License as published by
    the Free Software Foundation, either version 3 of the License, or
    (at your option) any later version.

    This program is distributed in the hope that it will be useful,
    but WITHOUT ANY WARRANTY; without even the implied warranty of
    MERCHANTABILITY or FITNESS FOR A PARTICULAR PURPOSE.  See the
    GNU Lesser General Public License for more details.

    You should have received a copy of the GNU Lesser General Public License
    along with this program.  If not, see <https://www.gnu.org/licenses/>.
"""

import pathlib

import cv2
import matplotlib.pyplot as plt
import numpy as np
import pandas as pd
from scipy.interpolate import (
    LSQBivariateSpline,
    NearestNDInterpolator,
    Rbf,
    SmoothBivariateSpline,
    griddata,
)
<<<<<<< HEAD
=======

try:
    import SimpleITK as sitk
except ImportError as e:
    print(e)

>>>>>>> cfdcd184
from skimage.transform import resize

from atlalign.utils import griddata_custom
from atlalign.zoo import (
    affine,
    affine_simple,
    control_points,
    edge_stretching,
    paper,
    paper_microsoft,
    patch_shift,
    projective,
    single_frequency,
)

GLOBAL_CACHE_FOLDER = pathlib.Path.home() / ".atlalign"


class DisplacementField:
    """
    A class representing a 2D displacement vector field.

    Notes
    -----
    The dtype is enforced to be single-precision (float32) since opencv's remap function (used for warping) does
    not accept double-precision (float64).


    Attributes
    ----------
    delta_x : np.ndarray
        A 2D array of dtype float32 that represents the displacement field in the x coordinate (columns). Positive
        values move the pixel to the right, negative move it to the left.

    delta_y : np.ndarray
        A 2D array of dtype float32 that represents the displacement field in the y coordinate (rows). Positive
        values move the pixel down, negative pixels move the pixels up.
    """

    @classmethod
    def generate(cls, shape, approach="identity", **kwargs):
        """Construct different displacement vector fields (DVF) via factory method.

        Parameters
        ----------
        shape : tuple
            A tuple representing the (height, width) of the displacement field. Note that if multiple channels
            passed then only the height and width is extracted.

        approach : str, {'affine', 'affine_simple', 'control_points', 'identity', 'microsoft', 'paper', 'patch_shift'}
            What approach to use for generating the DVF.

        kwargs
            Additional parameters that are passed into the the given approach function.

        Returns
        -------
        DisplacementField
            An instance of a Displacement field.

        """
        # Check - extremely important since no checks in the zoo
        if len(shape) == 3:
            shape_ = shape[
                :2
            ]  # to make it easier for the user who passes img.shape of an RGB image

        elif len(shape) == 2:
            shape_ = shape

        else:
            raise ValueError(
                "The length of shape needs to be either 2 or 3, {} given".format(
                    len(shape)
                )
            )

        if approach == "affine":
            kw = ["matrix"]
            kwargs_affine = {
                k: v for k, v in kwargs.items() if k in kw
            }  # Check if passed any
            delta_x, delta_y = affine(shape_, **kwargs_affine)

        elif approach == "affine_simple":
            kw = [
                "scale_x",
                "scale_y",
                "rotation",
                "translation_x",
                "translation_y",
                "shear",
                "apply_centering",
            ]
            kwargs_affine_simple = {
                k: v for k, v in kwargs.items() if k in kw
            }  # Check if passed any
            delta_x, delta_y = affine_simple(shape_, **kwargs_affine_simple)

        elif approach == "control_points":
            kw = [
                "points",
                "values_delta_x",
                "values_delta_y",
                "anchor_corners",
                "interpolation_method",
                "interpolator_kwargs",
            ]
            kwargs_control_points = {
                k: v for k, v in kwargs.items() if k in kw
            }  # Check if passed any
            delta_x, delta_y = control_points(shape_, **kwargs_control_points)

        elif approach == "edge_stretching":
            kw = [
                "edge_mask",
                "n_perturbation_points",
                "radius_max",
                "interpolation_method",
                "interpolator_kwargs",
            ]
            kwargs_edge_stretching = {k: v for k, v in kwargs.items() if k in kw}
            delta_x, delta_y = edge_stretching(shape_, **kwargs_edge_stretching)

        elif approach == "identity":
            kw = []
            delta_x, delta_y = np.zeros(shape_), np.zeros(shape_)

        elif approach == "microsoft":
            kw = ["alpha", "sigma", "random_state"]
            kwargs_microsoft = {
                k: v for k, v in kwargs.items() if k in kw
            }  # Check if passed any
            delta_x, delta_y = paper_microsoft(shape_, **kwargs_microsoft)

        elif approach == "paper":
            kw = [
                "n_pixels",
                "v_min",
                "v_max",
                "kernel_sigma",
                "p",
                "random_state",
            ]  # all possible keywords
            kwargs_paper = {
                k: v for k, v in kwargs.items() if k in kw
            }  # Check if passed any
            delta_x, delta_y = paper(shape_, **kwargs_paper)

        elif approach == "patch_shift":
            kw = ["ul", "height", "width", "shift_size", "shift_direction"]
            kwargs_patch_shift = {k: v for k, v in kwargs.items() if k in kw}
            delta_x, delta_y = patch_shift(shape_, **kwargs_patch_shift)

        elif approach == "projective":
            kw = ["matrix"]
            kwargs_projective = {
                k: v for k, v in kwargs.items() if k in kw
            }  # Check if passed any
            delta_x, delta_y = projective(shape_, **kwargs_projective)

        elif approach == "single_frequency":
            kw = [
                "p",
                "grid_spacing",
                "n_perturbation_points",
                "radius_mean",
                "interpolation_method",
                "interpolator_kwargs",
            ]
            kwargs_single_frequency = {k: v for k, v in kwargs.items() if k in kw}
            delta_x, delta_y = single_frequency(shape_, **kwargs_single_frequency)

        else:
            raise ValueError("The approach {} is not valid".format(approach))

        # Check if no illegal arguments (now its too late but beter than never:D)
        allowed_kw = set(kw)
        passed_kw = set(kwargs)

        if not passed_kw.issubset(allowed_kw):
            diff = passed_kw - allowed_kw
            raise ValueError(
                "Illegal arguments passed for approach {}: {}".format(approach, diff)
            )

        return cls(delta_x=delta_x, delta_y=delta_y)

    @classmethod
    def from_file(cls, file_path):
        """Load displacement field from a file.

        Parameters
        ----------
        file_path : str or pathlib.Path
            Path to where the file is located.

        Returns
        -------
        DisplacementField
            Instance of the Displacement field.
        """
        if isinstance(file_path, str):
            file_path = pathlib.Path(file_path)

        elif isinstance(file_path, pathlib.Path):
            pass

        else:
            raise TypeError(
                "The file path needs to be either a string or a pathlib.Path."
            )

        suffix = file_path.suffix

        if suffix == ".npy":
            deltas_xy = np.load(str(file_path))

            if deltas_xy.ndim != 3:
                raise ValueError("Only supporting 3 dimensional arrays.")

            if deltas_xy.shape[2] != 2:
                raise ValueError(
                    "The last dimensions needs to have 2 elements (delta_x, delta_y)"
                )

            return cls(deltas_xy[..., 0], deltas_xy[..., 1])

        else:
            raise ValueError("Unsupported suffix {}".format(suffix))

    @classmethod
    def from_transform(cls, f_x, f_y):
        """Instantiate displacement field from actual transformations.

        Parameters
        ----------
        f_x : np.array
            2D array of shape (h, w) representing the x coordinate of the transformation.

        f_y : np.array
            2D array of shape (h, w) representing the y coordinate of the transformation.

        Returns
        -------
        DisplacementField
            Instance of the Displacement field.

        """
        # checks
        shape_x, shape_y = f_x.shape, f_y.shape

        if not len(shape_x) == len(shape_y) == 2:
            raise ValueError("The transforms need to be 2D arrays")

        if not shape_x == shape_y:
            raise ValueError(
                "The width and height of x and y transforms do not match, {} vs {}".format(
                    shape_x, shape_y
                )
            )

        shape = shape_x

        x, y = np.meshgrid(list(range(shape[1])), list(range(shape[0])))

        delta_x = f_x - x
        delta_y = f_y - y

        return DisplacementField(delta_x, delta_y)

    def __init__(self, delta_x, delta_y):

        # Checks
        shape_x, shape_y = delta_x.shape, delta_y.shape

        if not len(shape_x) == len(shape_y) == 2:
            raise ValueError("The displacement fields need to be 2D arrays")

        if not shape_x == shape_y:
            raise ValueError(
                "The width and height of x and y displacement field do not match, {} vs {}".format(
                    shape_x, shape_y
                )
            )

        self.delta_x = delta_x.astype(np.float32)
        self.delta_y = delta_y.astype(np.float32)

        # Define more attributes
        self.shape = shape_x

    def __add__(self, other):
        """Addition of two displacement vector fields.

        Notes
        -----
        Not useful at all.
        This is addition of the transformation implied by these displacement fields.
        u_sum(x) = F_sum(x) - x = F_1(x) + F_2(x) - x = u_1(x) + x + u_2(x) + x - x = u_1(x) + u_2(x) + x

        """
        raise NotImplementedError("Still needs to be implemented")

    def __eq__(self, other):
        """Equality."""
        if not isinstance(other, DisplacementField):
            raise TypeError(
                "The right hand side object is not DisplacementField but {}".format(
                    type(other)
                )
            )

        return np.allclose(self.delta_x, other.delta_x) and np.allclose(
            self.delta_y, other.delta_y
        )

    def __call__(self, other, interpolation="linear", border_mode="replicate", c=0):
        """Composition of transformations.

        Notes
        -----
        This composition is only approximate since we need to approximate `self` on off-grid elements.
        Negative side effect is that composing with inverse will not necessarily lead to identity.

        Parameters
        ----------
        other : DisplacementField
            An inner DVF.

        interpolation : str, {'nearest', 'linear', 'cubic', 'area', 'lanczos'}
            Regular grid interpolation method to be used.

        border_mode : str, {'constant', 'replicate', 'reflect', 'wrap', 'reflect101', 'transparent'}
            How to fill outside of the range values. See references for detailed explanation.

        c : float
            Only used if `border_mode='constant'` and represents the fill value.

        Returns
        -------
        composition : DisplacementField
            Let F: x -> x + self and G: x -> x + other. Then the composition represents x: F(G(x)) - x.

        """
        if not isinstance(other, DisplacementField):
            raise TypeError(
                "The inner object is not DisplacementField but {}".format(type(other))
            )

        if self.shape != other.shape:
            raise ValueError("Cannot compose DVF of different shapes!")

        # Think about self as 2 images delta_x and delta_y, and the final transformation also as 2 images with
        # intentieties being equal to the output vector.

        x, y = np.meshgrid(list(range(self.shape[1])), list(range(self.shape[0])))
        delta_x = (
            other.warp(
                x + self.delta_x,
                interpolation=interpolation,
                border_mode=border_mode,
                c=c,
            )
            - x
        )
        delta_y = (
            other.warp(
                y + self.delta_y,
                interpolation=interpolation,
                border_mode=border_mode,
                c=c,
            )
            - y
        )

        return DisplacementField(delta_x, delta_y)

    def __mul__(self, c):
        """Multiplication by a constant from the right.

        Parameters
        ----------
        c : int or float
            A number.

        Returns
        -------
        result : DisplacementField
            An instance of DisplacementField where both the `delta_x' and `delta_y` were elementwise
            multiplied by `c`.

        Raises
        ------
        TypeError
            If `c` is not int or float.

        """
        if not isinstance(c, (int, float)):
            raise TypeError("The constant c needs to be a number.")

        return DisplacementField(delta_x=c * self.delta_x, delta_y=c * self.delta_y)

    def __rmul__(self, c):
        """Multiplication by a constant from the left.

        Notes
        -----
        Since we want this to be commutative we simply delegate all the logic to `__mul__` method.

        Parameters
        ----------
        c : int or float
            A number.

        Returns
        -------
        result : DisplacementField
            An instance of DisplacementField where both the `delta_x' and `delta_y` were elementwise
            multiplied by `c`.

        Raises
        ------
        TypeError
            If `c` is not int or float.

        """
        return self * c

    @property
    def average_displacement(self):
        """Average displacement per pixel."""
        return self.norm.mean()

    @property
    def delta_x_scaled(self):
        """Scaled version of delta_x."""
        return self.delta_x / self.shape[1]

    @property
    def delta_y_scaled(self):
        """Scaled version of delta_y."""
        return self.delta_y / self.shape[0]

    @property
    def is_valid(self):
        """Check whether both delta_x and delta_y finite."""
        return np.all(np.isfinite(self.delta_x)) and np.all(np.isfinite(self.delta_y))

    @property
    def jacobian(self):
        """Compute determinant of a Jacobian per each pixel."""
        delta_x = self.delta_x
        delta_y = self.delta_y

        a_11 = np.zeros(self.shape)
        a_12 = np.zeros(self.shape)
        a_21 = np.zeros(self.shape)
        a_22 = np.zeros(self.shape)

        # inside (symmetric)
        a_11[:, 1:-1] = 1 + (-delta_x[:, :-2] + delta_x[:, 2:]) / 2
        a_12[1:-1, :] = (-delta_x[:-2, :] + delta_x[2:, :]) / 2
        a_21[:, 1:-1] = (-delta_y[:, :-2] + delta_y[:, 2:]) / 2
        a_22[1:-1, :] = 1 + (-delta_y[:-2, :] + delta_y[2:, :]) / 2

        # edges (one-sided)
        a_11[:, 0] = 1 + (delta_x[:, 1] - delta_x[:, 0])
        a_11[:, -1] = 1 + (delta_x[:, -1] - delta_x[:, -2])

        a_12[0, :] = delta_x[1, :] - delta_x[0]
        a_12[-1, :] = delta_x[-1, :] - delta_x[-2, :]

        a_21[:, 0] = delta_y[:, 1] - delta_y[:, 0]
        a_21[:, -1] = delta_y[:, -1] - delta_y[:, -2]

        a_22[0, :] = 1 + delta_y[1, :] - delta_y[0]
        a_22[-1, :] = 1 + delta_y[-1, :] - delta_y[-2, :]

        res = np.multiply(a_11, a_22) - np.multiply(a_12, a_21)

        return res

    @property
    def n_pixels(self):
        """Count the number of pixels in the displacement field.

        Notes
        -----
        Number of channels is ignored.

        """
        return np.prod(self.shape[:2])

    @property
    def norm(self):
        """Norm for each pixel."""
        return np.sqrt(np.square(self.delta_x) + np.square(self.delta_y))

    @property
    def outsiders(self):
        """For each pixels determines whether it is mapped outside of the image.

        Notes
        -----
        An important thing to look out for since for each outsider the interpolator cannot use grid interpolation.

        """
        x, y = np.meshgrid(list(range(self.shape[1])), list(range(self.shape[0])))
        f_x, f_y = x + self.delta_x, y + self.delta_y

        return np.logical_or(
            np.logical_or(0 > f_x, f_x >= self.shape[1]),
            np.logical_or(0 > f_y, f_y >= self.shape[0]),
        )

    @property
    def summary(self):
        """Generate a summary of the displacement field.

        Returns
        -------
        summary : pd.Series
            Summary series containing the most interesting values.

        """
        import pandas as pd

        # Parameters
        eps = 1e-2

        # Preparation
        df_dict = {}

        abs_x = abs(self.delta_x)
        abs_y = abs(self.delta_y)

        # PER COORDINATE
        # x
        df_dict["x_amax"] = abs_x.max()
        df_dict["x_amean"] = abs_x.mean()
        df_dict["x_mean"] = self.delta_x.mean()

        # y
        df_dict["y_amax"] = abs_y.max()
        df_dict["y_amean"] = abs_y.mean()
        df_dict["y_mean"] = self.delta_y.mean()

        # COMBINED
        df_dict["n_unchanged"] = np.logical_and(abs_x < eps, abs_y < eps).sum()
        df_dict["percent_unchanged"] = 100 * df_dict["n_unchanged"] / self.n_pixels

        df_dict["n_outside"] = self.outsiders.sum()
        df_dict["percent_outside"] = 100 * df_dict["n_outside"] / self.n_pixels

        return pd.Series(df_dict)

    @property
    def transformation(self):
        """Output the actual transformation rather than the displacement field.

        Returns
        -------
        f_x : np.ndarray
            A 2D array of dtype float32. For each pixel in the fixed image what is the corresponding x coordinate in the
            moving image.

        f_y : np.ndarray
            A 2D array of dtype float32. For each pixel in the fixed image what is the corresponding y coordinate in the
            moving image.

        """
        x, y = np.meshgrid(
            np.arange(self.shape[1], dtype=np.float32),
            np.arange(self.shape[0], dtype=np.float32),
            copy=False,
        )  # will guarantee the output is float32

        f_x = x + self.delta_x
        f_y = y + self.delta_y

        return f_x, f_y

    def anchor(self, h_kept=0.75, w_kept=0.75, ds_f=5, smooth=0):
        """Anchor and smoothen the displacement field.

        Embeds a rectangle inside of the domain and uses it as a regular subgrid to smoothen out the
        original displacement field via radial basis function interpolation. Additionally makes sure that the 4
        corners have zero displacements.

        Parameters
        ----------
        h_kept : int or float
            If ``int`` then represents the actual height of the rectangle to be embedded. If ``float`` then percentage
            of the df height.

        w_kept : int or float
            If ``int`` then represents the actual width of the rectangle to be embedded. If ``float`` then percentage
            of the df width.

        ds_f : ds_f
            Downsampling factor. The higher the quicker the interpolation but the more different the new df compared
            to the original.

        smooth : float
            If 0 then performs exact interpolation - transformation values on node points are equal to the original.
            If >0 then starts favoring smoothness over exact interpolation. Needs to be meddled with manually.

        Returns
        -------
        DisplacementField
            Smoothened and anchored version of the original displacement field.
        """
        h, w = self.shape
        center_r, center_c = int(h // 2), int(w // 2)

        h_kept_ = h_kept if isinstance(h_kept, int) else h_kept * h
        w_kept_ = w_kept if isinstance(w_kept, int) else w_kept * w

        h_half, w_half = int(h_kept_ // 2), int(w_kept_ // 2)

        h_range = list(range(center_r - h_half, center_r + h_half, ds_f))
        w_range = list(range(center_c - w_half, center_c + w_half, ds_f))

        y, x = np.meshgrid(h_range, w_range)

        points = np.stack([y.ravel(), x.ravel()], axis=-1)

        values_delta_x = np.array([self.delta_x[y, x] for (y, x) in points])
        values_delta_y = np.array([self.delta_y[y, x] for (y, x) in points])

        return DisplacementField.generate(
            shape=self.shape,
            approach="control_points",
            points=points,
            values_delta_x=values_delta_x,
            values_delta_y=values_delta_y,
            interpolation_method="rbf",
            interpolator_kwargs={"smooth": smooth, "function": "linear"},
        )

    def adjust(self, delta_x_max=None, delta_y_max=None, force_inside_border=True):
        """Adjust the displacement field.

        Notes
        -----
        Not in place, returns a modified instance.

        Parameters
        ----------
        delta_x_max : float
            Maximum absolute size of delta_x. If None, no limit is imposed.

        delta_y_max : float
            Maximum absolute size of delta_y. If None, no limit is imposed.

        force_inside_border : bool
            If True, then all displacement vector that would result in leaving the image are clipped.

        Returns
        -------
        DisplacementField
           Adjusted DisplacementField.

        """
        eps_final = 1e-8  # just to make sure everything is within the image region

        sign_x = np.sign(self.delta_x)
        sign_y = np.sign(self.delta_y)

        new_delta_x = (
            np.minimum(delta_x_max, abs(self.delta_x)) * sign_x
            if delta_x_max is not None
            else self.delta_x
        )
        new_delta_y = (
            np.minimum(delta_y_max, abs(self.delta_y)) * sign_y
            if delta_y_max is not None
            else self.delta_y
        )

        if force_inside_border:
            # will result in a lot of pixels mapping to the border
            c_matrix_x = np.ones(
                self.shape
            )  # minimum scaling that results in x not being outside
            c_matrix_y = np.ones(
                self.shape
            )  # minimum scaling that results in y not being outside

            # Preparation
            x, y = np.meshgrid(list(range(self.shape[1])), list(range(self.shape[0])))
            max_u = y
            max_d = self.shape[0] - y - 1
            max_r = self.shape[1] - x - 1
            max_l = x

            # Max delta_x - depends whether positive or negative
            max_delta_x = (
                np.ones(self.shape) * np.inf
            )  # by default it can be as large as you want
            ix_delta_x_pos = self.delta_x > 0
            ix_delta_x_zero = self.delta_x == 0
            ix_delta_x_neg = self.delta_x < 0

            max_delta_x[ix_delta_x_pos] = max_r[ix_delta_x_pos]
            max_delta_x[ix_delta_x_neg] = max_l[ix_delta_x_neg]

            # Max delta_y - depends whether positive or negative
            max_delta_y = np.ones(self.shape) * np.inf
            ix_delta_y_pos = self.delta_y > 0
            ix_delta_y_zero = self.delta_y == 0
            ix_delta_y_neg = self.delta_y < 0

            # Experimental
            max_delta_y[ix_delta_y_pos] = max_d[ix_delta_y_pos]
            max_delta_y[ix_delta_y_neg] = max_u[ix_delta_y_neg]

            c_matrix_x[~ix_delta_x_zero] = np.minimum(
                1, max_delta_x[~ix_delta_x_zero] / abs(new_delta_x[~ix_delta_x_zero])
            )
            c_matrix_y[~ix_delta_y_zero] = np.minimum(
                1, max_delta_y[~ix_delta_y_zero] / abs(new_delta_y[~ix_delta_y_zero])
            )

            c_matrix = np.minimum(c_matrix_x, c_matrix_y) * (1 - eps_final)

            new_delta_x = c_matrix * new_delta_x
            new_delta_y = c_matrix * new_delta_y

        return DisplacementField(new_delta_x, new_delta_y)

    def mask(self, mask_matrix, fill_value=0):
        """Mask a displacement field.

        Notes
        -----
        Not in place, returns a modified instance.


        Parameters
        ----------
        mask_matrix : np.array
            An array of dtype=bool where True represents a pixel that is supposed to be unchanged. False
            pixels are filled with `fill_value`.

        fill_value : float or tuple
            Value to fill the False pixels with. If tuple then fill_value_x, fill_value_y

        Returns
        -------
        DisplacementField
            A new DisplacementField instance accordingly masked.

        """
        if not mask_matrix.shape == self.shape:
            raise ValueError(
                "The mask array has an incorrect shape of {}.".format(mask_matrix.shape)
            )

        if not mask_matrix.dtype == bool:
            raise TypeError(
                "The dtype of the array needs to be a bool, current dtype {}".format(
                    mask_matrix.dtype
                )
            )

        delta_x_masked = self.delta_x.copy()
        delta_y_masked = self.delta_y.copy()

        if isinstance(fill_value, tuple):
            fill_value_x, fill_value_y = fill_value

        elif isinstance(fill_value, (float, int)):
            fill_value_x, fill_value_y = fill_value, fill_value

        else:
            raise TypeError("Incorrect type {} of fill_value".format(type(fill_value)))

        delta_x_masked[~mask_matrix] = fill_value_x
        delta_y_masked[~mask_matrix] = fill_value_y

        return DisplacementField(delta_x_masked, delta_y_masked)

    def plot_dvf(self, ds_f=8, figsize=(15, 15), ax=None):
        """Plot displacement vector field.

        Notes
        -----
        Still works in a weird way.

        Parameters
        ----------
        ds_f : int
            Downsampling factor, i.e if `ds_f=8` every 8-th row and every 8th column printed.

        figsize : tuple
            Size of the figure.

        ax : matplotlib.Axes
            Axes upon which to plot. If None, create a new one

        Returns
        -------
        ax : matplotlib.Axes
            Axes with the visualization.

        """
        x, y = np.meshgrid(list(range(self.shape[1])), list(range(self.shape[0])))

        if ax is None:
            _, ax_quiver = plt.subplots(figsize=figsize)

        else:
            ax_quiver = ax

        ax_quiver.invert_yaxis()
        ax_quiver.quiver(
            x[::ds_f, ::ds_f],
            y[::ds_f, ::ds_f],
            self.delta_x[::ds_f, ::ds_f],
            -self.delta_y[::ds_f, ::ds_f],
        )  # matplotlib has positive delta y as up, in our case its down

        return ax_quiver

    def plot_outside(self, figsize=(15, 15), ax=None):
        """Plot all pixels that are mapped outside of the image.

        Parameters
        ----------
        figsize : tuple
            Size of the figure.

        ax : matplotlib.Axes
            Axes upon which to plot. If None, create a new one

        Returns
        -------
        ax : matplotlib.Axes
            Axes with the visualization.

        """
        res = np.zeros(self.shape, dtype=float)

        if ax is None:
            _, ax_outside = plt.subplots(figsize=figsize)

        else:
            ax_outside = ax

        res[self.outsiders] = 1

        ax_outside.imshow(res, cmap="gray")

        return ax_outside

    def plot_ranges(
        self, freq=10, figsize=(15, 10), kwargs_domain=None, kwargs_range=None, ax=None
    ):
        """Plot domain and the range of the mapping.

        Parameters
        ----------
        freq : int
            Take every `freq`th pixel. The higher the more sparse.

        figsize : tuple
            Size of the figure.

        kwargs_domain : dict or None
            If ``dict`` then matplotlib kwargs to be passed into the domain scatter.

        kwargs_range : dict or None
            If ``dict`` then matplotlib kwargs to be passed into the range scatter.

        ax : matplotlib.Axes
            Axes upon which to plot. If None, create a new one.

        Returns
        -------
        ax : matplotlib.Axes
            Axes with the visualization.
        """
        # original range
        h, w = self.shape
        tx, ty = self.transformation

        x, y = [], []
        x_r, y_r = [], []

        i = 0
        for r in range(h):
            for c in range(w):
                i += 1
                if i % freq == 0:
                    x.append(c)
                    y.append(h - r)
                    x_r.append(tx[r, c])
                    y_r.append(h - ty[r, c])

        kwargs_domain = kwargs_domain or {"s": 0.1, "color": "blue"}
        kwargs_range = kwargs_range or {"s": 0.1, "color": "green"}

        if ax is None:
            _, ax_ranges = plt.subplots(figsize=figsize)
        else:
            ax_ranges = ax

        ax_ranges.scatter(x, y, label="Domain", **kwargs_domain)
        ax_ranges.scatter(x_r, y_r, label="Range", **kwargs_range)
        ax_ranges.legend()

        return ax_ranges

    def pseudo_inverse(
        self, ds_f=1, interpolation_method="griddata_custom", interpolator_kwargs=None
    ):
        """Find the displacement field of the inverse mapping.

        Notes
        -----
        Dangerously approximate and imprecise. Uses irregular grid interpolation.


        Parameters
        ----------
        ds_f : int, optional
            Downsampling factor for all the interpolations. Note that ds_1 = 1 means no downsampling.
            Applied both to the x and y coordinates.


        interpolation_method : {'griddata', 'bspline', 'rbf'}, optional
            Interpolation method to use.

        interpolator_kwargs : dict, optional
            Additional parameters passed to the interpolator.


        Returns
        -------
        DisplacementField
            An instance of the DisplacementField class representing the inverse mapping.

        """
        interpolator_kwargs = interpolator_kwargs or {}

        x, y = np.meshgrid(list(range(self.shape[1])), list(range(self.shape[0])))
        xi = (y, x)
        x_r, y_r = x.ravel(), y.ravel()

        points = np.hstack(
            (
                (y_r + self.delta_y.ravel()).reshape(-1, 1),
                (x_r + self.delta_x.ravel()).reshape(-1, 1),
            )
        )

        # Downsampling
        points = points[::ds_f]
        x_r_ds = x_r[::ds_f]
        y_r_ds = y_r[::ds_f]

        x_, y_ = points[:, 1], points[:, 0]

        if interpolation_method == "griddata":
            values_grid_x = griddata(points=points, values=x_r_ds, xi=xi)
            values_grid_y = griddata(points=points, values=y_r_ds, xi=xi)

            delta_x = values_grid_x.reshape(self.shape) - x
            delta_y = values_grid_y.reshape(self.shape) - y

        elif interpolation_method == "griddata_custom":
            # triangulation performed only once
            values_grid_x, values_grid_y = griddata_custom(points, x_r_ds, y_r_ds, xi)

            delta_x = values_grid_x.reshape(self.shape) - x
            delta_y = values_grid_y.reshape(self.shape) - y

        elif interpolation_method == "noop":
            # for benchmarking purposes
            delta_x, delta_y = np.zeros(self.shape), np.zeros(self.shape)

        elif interpolation_method == "smooth_bspline":
            ip_delta_x = SmoothBivariateSpline(x_, y_, x_r_ds, **interpolator_kwargs)
            ip_delta_y = SmoothBivariateSpline(x_, y_, y_r_ds, **interpolator_kwargs)

            delta_x = ip_delta_x(x_r, y_r, grid=False).reshape(self.shape) - x
            delta_y = ip_delta_y(x_r, y_r, grid=False).reshape(self.shape) - y

        elif interpolation_method == "LSQ_bspline":
            tx_ds_f = interpolator_kwargs.pop(
                "tx_ds_f", 1
            )  # downsampling factor on x knots, not part of scipy kwargs
            ty_ds_f = interpolator_kwargs.pop(
                "ty_ds_f", 1
            )  # downsampling factor on y knots, not part of scipy kwargs
            auto = interpolator_kwargs.pop("auto", False)

            if auto:
                # SEEMS TO CRASH THE KERNEL
                # Create a grid center only where deformation takes place
                eps = 0.1
                range_x = np.unique(self.transformation[0][self.delta_x > eps])
                range_y = np.unique(self.transformation[1][self.delta_y > eps])

                tx_start, tx_end = max(0, np.floor(range_x.min())), min(
                    self.shape[1] - 1, np.ceil(range_x.max())
                )
                ty_start, ty_end = max(0, np.floor(range_y.min())), min(
                    self.shape[0] - 1, np.ceil(range_y.max())
                )

                tx = list(np.arange(tx_start, tx_end, dtype=int))[::tx_ds_f]
                ty = list(np.arange(ty_start, ty_end, dtype=int))[::ty_ds_f]

            else:
                tx, ty = (
                    list(range(self.shape[1]))[::tx_ds_f],
                    list(range(self.shape[0]))[::ty_ds_f],
                )

            ip_delta_x = LSQBivariateSpline(
                x_, y_, x_r_ds, tx, ty, **interpolator_kwargs
            )
            ip_delta_y = LSQBivariateSpline(
                x_, y_, y_r_ds, tx, ty, **interpolator_kwargs
            )

            delta_x = ip_delta_x(x_r, y_r, grid=False).reshape(self.shape) - x
            delta_y = ip_delta_y(x_r, y_r, grid=False).reshape(self.shape) - y

        elif interpolation_method == "rbf":
            ip_delta_x = Rbf(x_, y_, x_r_ds, **interpolator_kwargs)
            ip_delta_y = Rbf(x_, y_, y_r_ds, **interpolator_kwargs)

            delta_x = ip_delta_x(x_r, y_r).reshape(self.shape) - x
            delta_y = ip_delta_y(x_r, y_r).reshape(self.shape) - y

        else:
            raise ValueError(
                "Unrecognized interpolation_method: {}".format(interpolation_method)
            )

        return DisplacementField(delta_x, delta_y)

    def resize(self, new_shape):
        """Calculate a resized displacement vector field.

        Goal: df_resized.warp(img) ~ resized(df.warp(img))

        Parameters
        ----------
        new_shape : tuple
            Represents (new_height, new_width) of the resized displacement field.

        Returns
        -------
        DisplacementField
            New DisplacementField with a shape of new_shape.

        """
        if not isinstance(new_shape, tuple):
            raise TypeError("Incorrect type of new_shape: {}".format(type(new_shape)))

        if not len(new_shape) == 2:
            raise ValueError("The length of new shape must be 2")

        f_x, f_y = self.transformation
        new_f_x = resize(f_x, output_shape=new_shape)
        new_f_y = resize(f_y, output_shape=new_shape)

        return DisplacementField.from_transform(new_f_x, new_f_y)

    def resize_constant(self, new_shape):
        """Calculate the resized displacement vector field that will have the same effect on original image.

        Goal:  upsampled(df.warp(img_downsampled)) ~  df_resized.warp(img).

        Parameters
        ----------
        new_shape : tuple
            Represents (new_height, new_width) of the resized displacement field.

        Returns
        -------
        DisplacementField
            New DisplacementField with a shape of new_shape.

        Notes
        -----
        Very useful when we perform registration on a smaller resolution image
        and then we want to resize it back to the original higher resolution shape.

        """
        fx, fy = self.transformation

        x_ratio, y_ratio = new_shape[1] / self.shape[1], new_shape[0] / self.shape[0]

        fx_, fy_ = fx * x_ratio, fy * y_ratio

        new_f_x = resize(fx_, output_shape=new_shape)
        new_f_y = resize(fy_, output_shape=new_shape)

        return DisplacementField.from_transform(new_f_x, new_f_y)

    def save(self, path):
        """Save displacement field as a .npy file.

        Notes
        -----
        Can be loaded via `DisplacementField.from_file` class method.

        Parameters
        ----------
        path : str or pathlib.Path
            Path to the file.

        """
        path = pathlib.Path(path)

        if path.suffix == "":
            path = path.with_suffix(".npy")

        elif path.suffix == ".npy":
            pass

        else:
            raise ValueError("Invalid suffix {}".format(path.suffix))

        np.save(path, np.stack([self.delta_x, self.delta_y], axis=2))

    def warp(self, img, interpolation="linear", border_mode="constant", c=0):
        """Warp an input image based on the inner displacement field.

        Parameters
        ----------
        img : np.ndarray
            Input image to which we will apply the transformation. Currently the only 3 supported dtypes are uint8,
             float32 and float64. The logic is for the `warped_img` to have the dtype (input dtype - output dtype).
                * uint8 - uint8
                * float32 - float32
                * float64 - float32

        interpolation : str, {'nearest', 'linear', 'cubic', 'area', 'lanczos'}
            Regular grid interpolation method to be used.

        border_mode : str, {'constant', 'replicate', 'reflect', 'wrap', 'reflect101', 'transparent'}
            How to fill outside of the range values. See references for detailed explanation.

        c : float
            Only used if `border_mode='constant'` and represents the fill value.

        Returns
        -------
        warped_img : np.ndarray
            Warped image. Note that the dtype will be the same as the input `img`.

        """
        interpolation_mapper = {
            "nearest": cv2.INTER_NEAREST,
            "linear": cv2.INTER_LINEAR,
            "cubic": cv2.INTER_CUBIC,
            "area": cv2.INTER_AREA,
            "lanczos": cv2.INTER_LANCZOS4,
        }

        border_mode_mapper = {
            "constant": cv2.BORDER_CONSTANT,
            "replicate": cv2.BORDER_REPLICATE,
            "reflect": cv2.BORDER_REFLECT,
            "wrap": cv2.BORDER_WRAP,
            "reflect_101": cv2.BORDER_REFLECT101,
            "transparent": cv2.BORDER_TRANSPARENT,
        }

        if interpolation not in interpolation_mapper:
            raise KeyError(
                "Unsupported interpolation, available options: {}".format(
                    interpolation_mapper.keys()
                )
            )

        if border_mode not in border_mode_mapper:
            raise KeyError(
                "Unsupported border_mode, available options: {}".format(
                    border_mode_mapper.keys()
                )
            )

        dtype = img.dtype

        if dtype == np.float32 or dtype == np.uint8:
            img_ = img

        elif dtype == np.float64:
            img_ = img.astype(np.float32)
            dtype = np.float32

        else:
            raise ValueError("Unsupported dtype {}.".format(dtype))

        fx, fy = self.transformation

        return cv2.remap(
            img_,
            fx,
            fy,
            interpolation=interpolation_mapper[interpolation],
            borderMode=border_mode_mapper[border_mode],
            borderValue=c,
        )

    def warp_annotation(self, img, approach="opencv"):
        """Warp an input annotation image based on the displacement field.

        If displacement falls outside of the image the logic is to replicate the border. This approach guarantees
        that no new labels are created.

        Notes
        -----
        If approach is 'scipy' then calls ``scipy.spatial.cKDTree`` in the background with default Euclidian distance
        and exactly 1 nearest neighbor.


        Parameters
        ----------
        img : np.ndarray
            Input annotation image. The allowed dtypes are currently int8, int16, int32

        approach : str, {'scipy', 'opencv'}
            Approach to be used. Currently 'opencv' way faster.

        Returns
        -------
        warped_img : np.ndarray
            Warped image.

        """
        allowed_dtypes = ["int8", "int16", "int32"]
        input_dtype = img.dtype

        # CHECKS
        if not any([input_dtype == x for x in allowed_dtypes]):
            raise ValueError("The only allowed dtypes are {}".format(allowed_dtypes))

        if approach == "scipy":
            x, y = np.meshgrid(list(range(self.shape[1])), list(range(self.shape[0])))

            temp_all = np.hstack(
                (y.reshape(-1, 1), x.reshape(-1, 1), img[y, x].reshape(-1, 1))
            )

            inst = NearestNDInterpolator(temp_all[:, :2], temp_all[:, 2])
            x_r, y_r = x.ravel(), y.ravel()

            coords = np.hstack(
                (
                    (y_r + self.delta_y.ravel()).reshape(-1, 1),
                    (x_r + self.delta_x.ravel()).reshape(-1, 1),
                )
            )

            return inst(coords).reshape(self.shape).astype(input_dtype)

        elif approach == "opencv":
            # opencv keeps the same dtype apparently
            fx, fy = self.transformation

            return cv2.remap(
                img, fx, fy, cv2.INTER_NEAREST, borderMode=cv2.BORDER_REPLICATE
            )

        else:
            raise ValueError("Unrecognized approach {}".format(approach))<|MERGE_RESOLUTION|>--- conflicted
+++ resolved
@@ -30,7 +30,6 @@
 import cv2
 import matplotlib.pyplot as plt
 import numpy as np
-import pandas as pd
 from scipy.interpolate import (
     LSQBivariateSpline,
     NearestNDInterpolator,
@@ -38,15 +37,6 @@
     SmoothBivariateSpline,
     griddata,
 )
-<<<<<<< HEAD
-=======
-
-try:
-    import SimpleITK as sitk
-except ImportError as e:
-    print(e)
-
->>>>>>> cfdcd184
 from skimage.transform import resize
 
 from atlalign.utils import griddata_custom
